--- conflicted
+++ resolved
@@ -651,12 +651,6 @@
                 let code_hex = hex::encode(code.as_slice());
                 let unknown_type = "unknown".to_string();
                 let type_tx = checksums_map.get(&code_hex).unwrap_or(&unknown_type);
-<<<<<<< HEAD
-                code_type = type_tx.to_string();
-
-                let data = tx.data().ok_or(Error::InvalidTxData)?;
-=======
->>>>>>> ec415ab1
 
                 info!("Saving {} transaction", type_tx);
 
