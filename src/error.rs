--- conflicted
+++ resolved
@@ -19,15 +19,10 @@
 pub enum Error {
     #[error("Invalid Block data")]
     InvalidBlockData,
-<<<<<<< HEAD
-    #[error("Invalid Transaction data")]
-    InvalidTxData,
+    #[error("Invalid Transaction data (reason: {0})")]
+    InvalidTxData(String),
     #[error("Invalid Validator address")]
     InvalidValidatorAddress,
-=======
-    #[error("Invalid Transaction data (reason: {0})")]
-    InvalidTxData(String),
->>>>>>> 0e24ea05
     #[error("Tendermint error: {0}")]
     TendermintError(#[from] TError),
     #[error("Tendermint rpc_error: {0}")]
