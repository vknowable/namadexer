--- conflicted
+++ resolved
@@ -27,13 +27,9 @@
     TendermintError(#[from] TError),
     #[error("Tendermint rpc_error: {0}")]
     TendermintRpcError(#[from] TRpcError),
-<<<<<<< HEAD
     #[error("Namada error: {0}")]
     NamadaError(#[from] NamError),
-    #[error("Configuration error: {0}")]
-=======
     #[error("Configuration file error: {0}")]
->>>>>>> ec415ab1
     Config(#[from] ConfigError),
     #[error("Configuration error: {0}")]
     IO(#[from] std::io::Error),
