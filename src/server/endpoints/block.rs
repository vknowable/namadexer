--- conflicted
+++ resolved
@@ -112,16 +112,11 @@
     Ok(Json(Some(block)))
 }
 
-<<<<<<< HEAD
-pub async fn get_last_block(State(state): State<ServerState>) -> Result<Json<BlockInfoWithEpoch>, Error> {
-    let row = state.db.get_last_block().await?;
-=======
 pub async fn get_last_block(
     State(state): State<ServerState>,
     Query(params): Query<HashMap<String, i32>>,
 ) -> Result<Json<LatestBlock>, Error> {
     info!("calling /block/last");
->>>>>>> 1870cf87
 
     let num = params.get("num");
     let offset = params.get("offset");
@@ -133,19 +128,6 @@
         for row in rows {
             let mut block = BlockInfo::try_from(&row)?;
 
-<<<<<<< HEAD
-    let epoch = query_epoch_at_height(&state.http_client, block.header.height.into()).await?;
-
-    let block_with_epoch = BlockInfoWithEpoch {
-        block_id: block.block_id,
-        header: block.header,
-        last_commit: block.last_commit,
-        tx_hashes: block.tx_hashes,
-        epoch,
-    };
-
-    Ok(Json(block_with_epoch))
-=======
             let block_id: Vec<u8> = row.try_get("block_id")?;
             get_tx_hashes(&state, &mut block, &block_id).await?;
 
@@ -161,7 +143,15 @@
         let block_id: Vec<u8> = row.try_get("block_id")?;
         get_tx_hashes(&state, &mut block, &block_id).await?;
 
-        Ok(Json(LatestBlock::LastBlock(Box::new(block))))
-    }
->>>>>>> 1870cf87
+    let epoch = query_epoch_at_height(&state.http_client, block.header.height.into()).await?;
+
+    let block_with_epoch = BlockInfoWithEpoch {
+        block_id: block.block_id,
+        header: block.header,
+        last_commit: block.last_commit,
+        tx_hashes: block.tx_hashes,
+        epoch,
+    };
+
+    Ok(Json(block_with_epoch))
 }