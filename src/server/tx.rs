--- conflicted
+++ resolved
@@ -197,7 +197,6 @@
         let gas_limit_multiplier = row.try_get("gas_limit_multiplier")?;
         let code: Option<Vec<u8>> = row.try_get("code")?;
         let data: Option<Vec<u8>> = row.try_get("data")?;
-<<<<<<< HEAD
         let memo_bytes: Option<Vec<u8>> = row.try_get("memo")?;
 
         // println!("here");
@@ -218,9 +217,6 @@
             memo = None;
         }
         
-=======
-        let return_code = row.try_get("return_code")?;
->>>>>>> 0e24ea05
 
         Ok(Self {
             hash,
